--- conflicted
+++ resolved
@@ -4,7 +4,6 @@
 description = "Make tiny, secure apps for all desktop platforms with Tauri"
 exclude = [ "/test", "/.scripts", "CHANGELOG.md", "/target" ]
 readme = "README.md"
-<<<<<<< HEAD
 links = "Tauri"
 authors = { workspace = true }
 homepage = { workspace = true }
@@ -13,43 +12,17 @@
 license = { workspace = true }
 edition = { workspace = true }
 rust-version = { workspace = true }
-=======
-repository = "https://github.com/tauri-apps/tauri"
-version = "1.5.3"
->>>>>>> 50a3d170
 
 [package.metadata.docs.rs]
 no-default-features = true
 features = [
   "wry",
   "custom-protocol",
-<<<<<<< HEAD
   "tray-icon",
-=======
-  "windows7-compat",
-  "cli",
-  "updater",
-  "fs-extract-api",
-  "system-tray",
->>>>>>> 50a3d170
   "devtools",
   "icon-png",
-<<<<<<< HEAD
   "protocol-asset",
   "test"
-=======
-  "test",
-  "dox",
-  "dialog",
-  "global-shortcut",
-  "http-request",
-  "os-api",
-  "process-relaunch",
-  "process-exit",
-  "protocol-asset",
-  "process-command-api",
-  "shell-open"
->>>>>>> 50a3d170
 ]
 rustc-args = [ "--cfg", "docsrs" ]
 rustdoc-args = [ "--cfg", "docsrs" ]
@@ -76,21 +49,11 @@
 url = { version = "2.4" }
 anyhow = "1.0"
 thiserror = "1.0"
-<<<<<<< HEAD
 tauri-runtime = { version = "1.0.0-alpha.7", path = "../tauri-runtime" }
 tauri-macros = { version = "2.0.0-alpha.12", path = "../tauri-macros" }
 tauri-utils = { version = "2.0.0-alpha.12", features = [ "resources" ], path = "../tauri-utils" }
 tauri-runtime-wry = { version = "1.0.0-alpha.8", path = "../tauri-runtime-wry", optional = true }
 getrandom = "0.2"
-=======
-once_cell = "1"
-tauri-runtime = { version = "0.14.1", path = "../tauri-runtime" }
-tauri-macros = { version = "1.4.2", path = "../tauri-macros" }
-tauri-utils = { version = "1.5.0", features = [ "resources" ], path = "../tauri-utils" }
-tauri-runtime-wry = { version = "0.14.2", path = "../tauri-runtime-wry", optional = true }
-rand = "0.8"
-semver = { version = "1.0", features = [ "serde" ] }
->>>>>>> 50a3d170
 serde_repr = "0.1"
 state = "0.6"
 http = "0.2"
@@ -105,15 +68,9 @@
 serialize-to-javascript = "=0.1.1"
 infer = { version = "0.15", optional = true }
 png = { version = "0.17", optional = true }
-<<<<<<< HEAD
 ico = { version = "0.3.0", optional = true }
 http-range = { version = "0.1.5", optional = true }
-=======
-ico = { version = "0.2.0", optional = true }
-encoding_rs = "0.8.31"
-sys-locale = { version = "0.2.3", optional = true }
 tracing = { version = "0.1", optional = true }
->>>>>>> 50a3d170
 
 [target."cfg(any(target_os = \"linux\", target_os = \"dragonfly\", target_os = \"freebsd\", target_os = \"openbsd\", target_os = \"netbsd\", target_os = \"windows\", target_os = \"macos\"))".dependencies]
 muda = { version = "0.11", default-features = false, features = [ "serde" ] }
@@ -166,7 +123,6 @@
 http-range = "0.1.5"
 
 [features]
-<<<<<<< HEAD
 default = [
   "wry",
   "compression",
@@ -175,14 +131,11 @@
   "muda/common-controls-v6"
 ]
 tray-icon = [ "dep:tray-icon" ]
-=======
-default = [ "wry", "compression", "objc-exception" ]
 tracing = [
   "dep:tracing",
   "tauri-macros/tracing",
   "tauri-runtime-wry/tracing"
 ]
->>>>>>> 50a3d170
 test = [ ]
 compression = [ "tauri-macros/compression", "tauri-utils/compression" ]
 wry = [ "tauri-runtime-wry" ]
